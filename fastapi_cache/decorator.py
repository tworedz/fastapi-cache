--- conflicted
+++ resolved
@@ -130,18 +130,11 @@
             if not request:
                 if ret is not None:
                     return coder.decode(ret)
-<<<<<<< HEAD
                 ret = await ensure_async_func(*args, **kwargs)
                 try:
-                    await backend.set(
-                        cache_key, coder.encode(ret), expire or FastAPICache.get_expire()
-                    )
+                    await backend.set(cache_key, coder.encode(ret), expire)
                 except ConnectionError:
                     pass
-=======
-                ret = await func(*args, **kwargs)
-                await backend.set(cache_key, coder.encode(ret), expire)
->>>>>>> e5250c7f
                 return ret
 
             if request.method != "GET":
@@ -158,21 +151,17 @@
                     response.headers["ETag"] = etag
                 return coder.decode(ret)
 
-<<<<<<< HEAD
             ret = await ensure_async_func(*args, **kwargs)
+            encoded_ret = coder.encode(ret)
 
             try:
-                await backend.set(cache_key, coder.encode(ret), expire or FastAPICache.get_expire())
+                await backend.set(cache_key, encoded_ret, expire)
             except ConnectionError:
                 pass
-=======
-            ret = await func(*args, **kwargs)
-            encoded_ret = coder.encode(ret)
-            await backend.set(cache_key, encoded_ret, expire)
+
             response.headers["Cache-Control"] = f"max-age={expire}"
             etag = f"W/{hash(encoded_ret)}"
             response.headers["ETag"] = etag
->>>>>>> e5250c7f
             return ret
 
         return inner
