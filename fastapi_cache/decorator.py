--- conflicted
+++ resolved
@@ -33,11 +33,8 @@
             coder = coder or FastAPICache.get_coder()
             expire = expire or FastAPICache.get_expire()
             key_builder = key_builder or FastAPICache.get_key_builder()
-<<<<<<< HEAD
             request = kwargs.pop("request", None)
             response = kwargs.pop("response", None)
-=======
->>>>>>> 9ca5b0fa
             backend = FastAPICache.get_backend()
             cache_key = key_builder(func, namespace, args=args, kwargs=kwargs)
             ttl, ret = await backend.get_with_ttl(cache_key)
